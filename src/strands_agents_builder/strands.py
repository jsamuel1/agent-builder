#!/usr/bin/env python3
"""
Strands - A minimal CLI interface for Strands
"""

import argparse
import base64
import logging
import os
<<<<<<< HEAD
import importlib
=======
import uuid
>>>>>>> 6d76d8e6

# Strands
from strands import Agent

# Strands tools
from strands_tools import (
    agent_graph,
    calculator,
    cron,
    current_time,
    editor,
    environment,
    file_read,
<<<<<<< HEAD
=======
    file_write,
>>>>>>> 6d76d8e6
    generate_image,
    http_request,
    image_reader,
    journal,
    load_tool,
    memory,
    nova_reels,
    python_repl,
    retrieve,
    shell,
    slack,
    speak,
    stop,
    swarm,
    think,
    use_aws,
    use_llm,
    workflow,
)
from strands_tools.utils.user_input import get_user_input

from strands_agents_builder.handlers.callback_handler import callback_handler
from strands_agents_builder.utils import model_utils
from strands_agents_builder.utils.kb_utils import load_system_prompt, store_conversation_in_kb
from strands_agents_builder.utils.welcome_utils import render_goodbye_message, render_welcome_message

# Custom tools, handlers, utils
from tools import (
    store_in_kb,
    strand,
    welcome,
    rich_interface,
)

# Get keys for your project from the project settings page: https://cloud.langfuse.com
# os.environ["LANGFUSE_PUBLIC_KEY"] = "pk-lf-..."
# os.environ["LANGFUSE_SECRET_KEY"] = "sk-lf-..."
# os.environ["LANGFUSE_HOST"] = "https://cloud.langfuse.com" # 🇪🇺 EU region (default)
# os.environ["LANGFUSE_HOST"] = "https://us.cloud.langfuse.com" # 🇺🇸 US region

otel_host = os.environ.get("LANGFUSE_HOST")

if otel_host:
    # Set up endpoint for OpenTelemetry
    otel_endpoint = str(os.environ.get("LANGFUSE_HOST")) + "/api/public/otel/v1/traces"

    # Create authentication token for OpenTelemetry
    auth_token = base64.b64encode(
        f"{os.environ.get('LANGFUSE_PUBLIC_KEY')}:{os.environ.get('LANGFUSE_SECRET_KEY')}".encode()
    ).decode()
    os.environ["OTEL_EXPORTER_OTLP_ENDPOINT"] = otel_endpoint
    os.environ["OTEL_EXPORTER_OTLP_HEADERS"] = f"Authorization=Basic {auth_token}"

os.environ["STRANDS_TOOL_CONSOLE_MODE"] = "enabled"


<<<<<<< HEAD
def load_extra_tools():
    """Load extra tools from .tools file or STRANDS_EXTRA_TOOLS environment variable."""
    extra_tools = []
    
    # Check .tools file
    tools_file = ".tools"
    if os.path.exists(tools_file):
        try:
            with open(tools_file, "r") as f:
                for line in f:
                    line = line.strip()
                    if line and not line.startswith("#"):
                        extra_tools.append(line)
        except Exception as e:
            print(f"Warning: Could not read .tools file: {e}")
    
    # Check environment variable
    env_tools = os.getenv("STRANDS_EXTRA_TOOLS")
    if env_tools:
        extra_tools.extend([tool.strip() for tool in env_tools.split(",") if tool.strip()])
    
    # Import and return the tools
    loaded_tools = []
    for tool_name in extra_tools:
        try:
            module_path, attr_name = tool_name.rsplit(".", 1)
            module = importlib.import_module(module_path)
            tool = getattr(module, attr_name)
            loaded_tools.append(tool)
        except Exception as e:
            print(f"Warning: Could not load extra tool '{tool_name}': {e}")
    
    return loaded_tools
=======
# Enabling debugger (will be activated if --debug flag is passed)
def setup_debug_logging():
    # Enables Strands debug log level
    logging.getLogger("strands").setLevel(logging.DEBUG)

    # Sets the logging format and streams logs to stderr
    logging.basicConfig(format="%(levelname)s | %(name)s | %(message)s", handlers=[logging.StreamHandler()])
>>>>>>> 6d76d8e6


def main():
    # Parse command line arguments
    parser = argparse.ArgumentParser(description="Strands - A minimal CLI interface for Strands")
    parser.add_argument("query", nargs="*", help="Query to process")
    parser.add_argument(
        "--kb",
        "--knowledge-base",
        dest="knowledge_base_id",
        help="Knowledge base ID to use for retrievals",
    )
    parser.add_argument(
        "--model-provider",
        type=model_utils.load_path,
        default="bedrock",
        help="Model provider to use for inference",
    )
    parser.add_argument(
        "--model-config",
        type=model_utils.load_config,
        default="{}",
        help="Model config as JSON string or path",
    )
    parser.add_argument(
        "--debug",
        action="store_true",
        help="Enable debug logging",
    )
    args = parser.parse_args()

    # Setup debug logging if --debug flag is provided
    if args.debug:
        setup_debug_logging()

    # Get knowledge_base_id from args or environment variable
    knowledge_base_id = args.knowledge_base_id or os.getenv("STRANDS_KNOWLEDGE_BASE_ID")

    model = model_utils.load_model(args.model_provider, args.model_config)

    # Load system prompt
    system_prompt = load_system_prompt()

    tools = [
<<<<<<< HEAD
        agent_graph,
        calculator,
        cron,
        current_time,
=======
        memory,
        file_read,
        file_write,
        shell,
>>>>>>> 6d76d8e6
        editor,
        environment,
        file_read,
        generate_image,
        http_request,
        image_reader,
        journal,
        load_tool,
        nova_reels,
        python_repl,
        retrieve,
        shell,
        swarm,
        think,
        use_aws,
        use_llm,
        workflow,
        slack,
        stop,
        speak,
        # Strands tools
        store_in_kb,
        strand,
        welcome,
        rich_interface,
    ]

<<<<<<< HEAD
    # Load extra tools
    extra_tools = load_extra_tools()
    tools.extend(extra_tools)
=======
    # Generate a unique session ID using UUID
    session_id = str(uuid.uuid4())
>>>>>>> 6d76d8e6

    agent = Agent(
        model=model,
        tools=tools,
        system_prompt=system_prompt,
        callback_handler=callback_handler,
        trace_attributes={
            "session.id": session_id,  # Use UUID for unique session tracking
            "user.id": "agent-builder@strandsagents.com",
            "langfuse.tags": [
                "Strands-Agents-Builder",
            ],
        },
    )

    logging.debug("Agent initialized with %d tools", len(tools))

    # Process query or enter interactive mode
    if args.query:
        query = " ".join(args.query)
        logging.debug("Processing command line query: %s", query)
        # Use retrieve if knowledge_base_id is defined
        if knowledge_base_id:
            logging.debug("Using knowledge base for retrieval: %s", knowledge_base_id)
            agent.tool.retrieve(text=query, knowledgeBaseId=knowledge_base_id)

        agent(query)

        if knowledge_base_id:
            # Store conversation in knowledge base
            store_conversation_in_kb(agent, query, knowledge_base_id)
    else:
        # Display welcome text at startup
        logging.debug("Starting interactive mode")
        welcome_result = agent.tool.welcome(action="view", record_direct_tool_call=False)
        welcome_text = ""
        if welcome_result["status"] == "success":
            welcome_text = welcome_result["content"][0]["text"]
            render_welcome_message(welcome_text)
        while True:
            try:
                user_input = get_user_input("\n~ ")
                if user_input.lower() in ["exit", "quit"]:
                    render_goodbye_message()
                    break
                if user_input.startswith("!"):
                    shell_command = user_input[1:]  # Remove the ! prefix
                    print(f"$ {shell_command}")

                    try:
                        # Execute shell command directly using the shell tool
                        agent.tool.shell(
                            command=shell_command,
                            user_message_override=user_input,
                            non_interactive_mode=True,
                        )

                        print()  # new line after shell command execution
                    except Exception as e:
                        print(f"Shell command execution error: {str(e)}")
                    continue

                elif user_input.startswith(">"):
                    python_code = user_input[1:].strip()  # Remove the > prefix
                    try:
                        # Execute Python code directly using the python_repl tool
                        agent.tool.python_repl(code=python_code, interactive=False, user_message_override=user_input)

                        print()
                    except Exception as e:
                        print(f"Python execution error: {str(e)}")
                    continue

                if user_input.strip():
                    # Use retrieve if knowledge_base_id is defined
                    if knowledge_base_id:
                        agent.tool.retrieve(text=user_input, knowledgeBaseId=knowledge_base_id)
                    # Read welcome text and add it to the system prompt
                    welcome_result = agent.tool.welcome(action="view", record_direct_tool_call=False)
                    base_system_prompt = load_system_prompt()
                    welcome_text = ""

                    if welcome_result["status"] == "success":
                        welcome_text = welcome_result["content"][0]["text"]

                    # Combine welcome text with base system prompt
                    combined_system_prompt = f"{base_system_prompt}\n\nWelcome Text Reference:\n{welcome_text}"
                    response = agent(user_input, system_prompt=combined_system_prompt)

                    if knowledge_base_id:
                        # Store conversation in knowledge base
                        store_conversation_in_kb(agent, user_input, response, knowledge_base_id)
            except (KeyboardInterrupt, EOFError):
                render_goodbye_message()
                break
            except Exception as e:
                print(f"\nError: {str(e)}")


if __name__ == "__main__":
    main()<|MERGE_RESOLUTION|>--- conflicted
+++ resolved
@@ -7,11 +7,8 @@
 import base64
 import logging
 import os
-<<<<<<< HEAD
 import importlib
-=======
 import uuid
->>>>>>> 6d76d8e6
 
 # Strands
 from strands import Agent
@@ -25,10 +22,7 @@
     editor,
     environment,
     file_read,
-<<<<<<< HEAD
-=======
     file_write,
->>>>>>> 6d76d8e6
     generate_image,
     http_request,
     image_reader,
@@ -84,8 +78,6 @@
 
 os.environ["STRANDS_TOOL_CONSOLE_MODE"] = "enabled"
 
-
-<<<<<<< HEAD
 def load_extra_tools():
     """Load extra tools from .tools file or STRANDS_EXTRA_TOOLS environment variable."""
     extra_tools = []
@@ -119,7 +111,7 @@
             print(f"Warning: Could not load extra tool '{tool_name}': {e}")
     
     return loaded_tools
-=======
+
 # Enabling debugger (will be activated if --debug flag is passed)
 def setup_debug_logging():
     # Enables Strands debug log level
@@ -127,7 +119,6 @@
 
     # Sets the logging format and streams logs to stderr
     logging.basicConfig(format="%(levelname)s | %(name)s | %(message)s", handlers=[logging.StreamHandler()])
->>>>>>> 6d76d8e6
 
 
 def main():
@@ -172,20 +163,15 @@
     system_prompt = load_system_prompt()
 
     tools = [
-<<<<<<< HEAD
         agent_graph,
         calculator,
         cron,
         current_time,
-=======
-        memory,
-        file_read,
-        file_write,
-        shell,
->>>>>>> 6d76d8e6
         editor,
         environment,
         file_read,
+        file_write,
+        memory,
         generate_image,
         http_request,
         image_reader,
@@ -210,14 +196,11 @@
         rich_interface,
     ]
 
-<<<<<<< HEAD
     # Load extra tools
     extra_tools = load_extra_tools()
     tools.extend(extra_tools)
-=======
     # Generate a unique session ID using UUID
     session_id = str(uuid.uuid4())
->>>>>>> 6d76d8e6
 
     agent = Agent(
         model=model,
