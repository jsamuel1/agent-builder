--- conflicted
+++ resolved
@@ -170,10 +170,6 @@
         environment,
         file_read,
         file_write,
-<<<<<<< HEAD
-        memory,
-=======
->>>>>>> 2eb49b2b
         generate_image,
         http_request,
         image_reader,
